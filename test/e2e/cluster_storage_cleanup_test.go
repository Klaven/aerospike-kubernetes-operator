package e2e

import (
	goctx "context"
	"encoding/hex"
	"fmt"
	"regexp"
	"strconv"
	"strings"
	"testing"

	"github.com/ashishshinde/aerospike-client-go/pkg/ripemd160"

	aerospikev1alpha1 "github.com/aerospike/aerospike-kubernetes-operator/pkg/apis/aerospike/v1alpha1"
	framework "github.com/operator-framework/operator-sdk/pkg/test"
	corev1 "k8s.io/api/core/v1"
)

// Test cluster cr updation
func ClusterStorageCleanUpTest(t *testing.T, f *framework.Framework, ctx *framework.TestCtx) {
	// get namespace
	namespace, err := ctx.GetNamespace()
	if err != nil {
		t.Fatal(err)
	}
	clusterName := "aerocluster"

	clusterNamespacedName := getClusterNamespacedName(clusterName, namespace)

	// Check defaults
	// Cleanup all volumes
	// Cleanup selected volumes
	// Update

	client := &framework.Global.Client.Client

	t.Run("Positive", func(t *testing.T) {
		// Deploy cluster with 6 racks to remove rack one by one and check for pvc
		aeroCluster := createDummyAerospikeCluster(clusterNamespacedName, 4)
		racks := getDummyRackConf(1, 2, 3, 4)
		aeroCluster.Spec.RackConfig = aerospikev1alpha1.RackConfig{Racks: racks}

		if err := deployCluster(t, f, ctx, aeroCluster); err != nil {
			t.Fatal(err)
		}

		// Check defaults
		t.Run("Defaults", func(t *testing.T) {
			oldPVCList, err := getAeroClusterPVCList(aeroCluster, client)
			if err != nil {
				t.Fatal(err)
			}

			// removeRack should not remove any pvc
			removeLastRack(t, f, ctx, clusterNamespacedName)

			newPVCList, err := getAeroClusterPVCList(aeroCluster, client)
			if err != nil {
				t.Fatal(err)
			}

			// Check for pvc, both list should be same
			if err := matchPVCList(oldPVCList, newPVCList); err != nil {
				t.Fatal(err)
			}
		})

		t.Run("CleanupAllVolumes", func(t *testing.T) {

			// Set common FileSystemVolumePolicy, BlockVolumePolicy to true
			aeroCluster := getCluster(t, f, ctx, clusterNamespacedName)

			remove := true
			aeroCluster.Spec.Storage.BlockVolumePolicy.InputCascadeDelete = &remove
			aeroCluster.Spec.Storage.FileSystemVolumePolicy.InputCascadeDelete = &remove

			if err := updateAndWait(t, f, ctx, aeroCluster); err != nil {
				t.Fatal(err)
			}

			aeroCluster = getCluster(t, f, ctx, clusterNamespacedName)

			// RackID to be used to check if pvc are removed
			racks := aeroCluster.Spec.RackConfig.Racks
			lastRackID := racks[len(racks)-1].ID
			stsName := aeroCluster.Name + "-" + strconv.Itoa(lastRackID)

			// remove Rack should remove all rack's pvc
			aeroCluster.Spec.RackConfig.Racks = racks[:len(racks)-1]
			aeroCluster.Spec.Size = aeroCluster.Spec.Size - 1

			if err := updateAndWait(t, f, ctx, aeroCluster); err != nil {
				t.Fatal(err)
			}

			newPVCList, err := getAeroClusterPVCList(aeroCluster, client)
			if err != nil {
				t.Fatal(err)
			}
			// Check for pvc
			for _, pvc := range newPVCList {
				if strings.Contains(pvc.Name, stsName) {
					t.Fatalf("PVC %s not removed for cluster sts %s", pvc.Name, stsName)
				}
			}
		})

		t.Run("CleanupSelectedVolumes", func(t *testing.T) {
			// Set common FileSystemVolumePolicy, BlockVolumePolicy to false and true for selected volumes
			aeroCluster := getCluster(t, f, ctx, clusterNamespacedName)
			remove := true
			aeroCluster.Spec.Storage.BlockVolumePolicy.InputCascadeDelete = &remove
			aeroCluster.Spec.Storage.FileSystemVolumePolicy.InputCascadeDelete = &remove
			vRemove := false
			aeroCluster.Spec.Storage.Volumes[0].InputCascadeDelete = &vRemove

			if err := updateAndWait(t, f, ctx, aeroCluster); err != nil {
				t.Fatal(err)
			}

			aeroCluster = getCluster(t, f, ctx, clusterNamespacedName)

			// RackID to be used to check if pvc are removed
			racks := aeroCluster.Spec.RackConfig.Racks
			lastRackID := racks[len(racks)-1].ID
			stsName := aeroCluster.Name + "-" + strconv.Itoa(lastRackID)
			// This should not be removed

			pvcName, err := getPVCName(aeroCluster.Spec.Storage.Volumes[0].Path)
			if err != nil {
				t.Fatal(err)
			}
			pvcNamePrefix := pvcName + "-" + stsName

			// remove Rack should remove all rack's pvc
			aeroCluster.Spec.RackConfig.Racks = racks[:len(racks)-1]
			aeroCluster.Spec.Size = aeroCluster.Spec.Size - 1

			if err := updateAndWait(t, f, ctx, aeroCluster); err != nil {
				t.Fatal(err)
			}

			newPVCList, err := getAeroClusterPVCList(aeroCluster, client)
			if err != nil {
				t.Fatal(err)
			}
			// Check for pvc
			var found bool
			for _, pvc := range newPVCList {
				if strings.HasPrefix(pvc.Name, pvcNamePrefix) {
					found = true
					continue
				}
				if strings.Contains(pvc.Name, stsName) {
					t.Fatalf("PVC %s not removed for cluster sts %s", pvc.Name, stsName)
				}
			}
			if !found {
				t.Fatalf("PVC with prefix %s should not be removed for cluster sts %s", pvcNamePrefix, stsName)
			}
		})

		deleteCluster(t, f, ctx, aeroCluster)
	})
}

// Test cluster cr updation
func RackUsingLocalStorageTest(t *testing.T, f *framework.Framework, ctx *framework.TestCtx) {
	// get namespace
	namespace, err := ctx.GetNamespace()
	if err != nil {
		t.Fatal(err)
	}
	clusterName := "aerocluster"

	clusterNamespacedName := getClusterNamespacedName(clusterName, namespace)

	client := &framework.Global.Client.Client

	// Positive
	// Global storage given, no local (already checked in normal cluster tests)
	// Global storage given, local also given
	// Local storage should be used for cascadeDelete, aerospikeConfig

	// Negative
	// Update rack storage should fail
	// (nil -> val), (val -> nil), (val1 -> val2)

	t.Run("Positive", func(t *testing.T) {
		aeroCluster := createDummyAerospikeCluster(clusterNamespacedName, 3)
		racks := getDummyRackConf(1)
		// AerospikeConfig is only patched
		devName := "/test/dev/rackstorage"
		racks[0].InputAerospikeConfig = &aerospikev1alpha1.Values{
			"namespaces": []interface{}{
				map[string]interface{}{
					"name": "test",
					"storage-engine": map[string]interface{}{
						"devices": []interface{}{devName},
					},
				},
			},
		}
		remove := true
		// Rack is completely replaced
		racks[0].InputStorage = &aerospikev1alpha1.AerospikeStorageSpec{
			BlockVolumePolicy: aerospikev1alpha1.AerospikePersistentVolumePolicySpec{
				InputCascadeDelete: &remove,
			},
			FileSystemVolumePolicy: aerospikev1alpha1.AerospikePersistentVolumePolicySpec{
				InputCascadeDelete: &remove,
				InputInitMethod:    &aerospikeVolumeInitMethodDeleteFiles,
			},
			Volumes: []aerospikev1alpha1.AerospikePersistentVolumeSpec{
				{
					Path:         devName,
					SizeInGB:     1,
					StorageClass: "ssd",
					VolumeMode:   aerospikev1alpha1.AerospikeVolumeModeBlock,
				},
				{
					Path:         "/opt/aerospike",
					SizeInGB:     1,
					StorageClass: "ssd",
					VolumeMode:   aerospikev1alpha1.AerospikeVolumeModeFilesystem,
				},
			},
		}

		aeroCluster.Spec.RackConfig = aerospikev1alpha1.RackConfig{Racks: racks}

		if err := deployCluster(t, f, ctx, aeroCluster); err != nil {
			t.Fatal(err)
		}

		t.Run("UseForAerospikeConfig", func(t *testing.T) {
			newPVCList, err := getAeroClusterPVCList(aeroCluster, client)
			if err != nil {
				t.Fatal(err)
			}
			// There is only single rack
			pvcName, err := getPVCName(devName)
			if err != nil {
				t.Fatal(err)
			}
			stsName := aeroCluster.Name + "-" + strconv.Itoa(racks[0].ID)
			pvcNamePrefix := pvcName + "-" + stsName

			// If PVC is created and no error in deployment then it mean aerospikeConfig
			// has successfully used rack storage
			var found bool
			for _, pvc := range newPVCList {
				if strings.HasPrefix(pvc.Name, pvcNamePrefix) {
					found = true
					break
				}
			}
			if !found {
				t.Fatalf("PVC with prefix %s not found in cluster pvcList %v", pvcNamePrefix, newPVCList)
			}
		})

		t.Run("UseForCascadeDelete", func(t *testing.T) {
			// There is only single rack
			podName := aeroCluster.Name + "-" + strconv.Itoa(racks[0].ID) + "-" + strconv.Itoa(int(aeroCluster.Spec.Size-1))

			if err := scaleDownClusterTest(t, f, ctx, clusterNamespacedName, 1); err != nil {
				t.Fatal(err)
			}

			newPVCList, err := getAeroClusterPVCList(aeroCluster, client)
			if err != nil {
				t.Fatal(err)
			}

			// Check for pvc
			for _, pvc := range newPVCList {
				if strings.Contains(pvc.Name, podName) {
					t.Fatalf("PVC %s not removed for cluster pod %s", pvc.Name, podName)
				}
			}
		})

		deleteCluster(t, f, ctx, aeroCluster)
	})

	t.Run("Negative", func(t *testing.T) {
		t.Run("BadAerospikeConfig", func(t *testing.T) {
			// Deploy cluster with 6 racks to remove rack one by one and check for pvc
			aeroCluster := createDummyAerospikeCluster(clusterNamespacedName, 3)
			racks := getDummyRackConf(1)
			// AerospikeConfig is only patched
			racks[0].InputAerospikeConfig = &aerospikev1alpha1.Values{
				"namespaces": []interface{}{
					map[string]interface{}{
						"name": "test",
						"storage-engine": map[string]interface{}{
							"devices": []interface{}{"random/device/name"},
						},
					},
				},
			}
			// Rack is completely replaced
<<<<<<< HEAD
			racks[0].InputStorage = &aerospikev1alpha1.AerospikeStorageSpec{
=======
			racks[0].Storage = aerospikev1alpha1.AerospikeStorageSpec{
				FileSystemVolumePolicy: aerospikev1alpha1.AerospikePersistentVolumePolicySpec{
					InputInitMethod: &aerospikeVolumeInitMethodDeleteFiles,
				},
>>>>>>> b16e034e
				Volumes: []aerospikev1alpha1.AerospikePersistentVolumeSpec{
					{
						Path:         "/opt/aerospike",
						SizeInGB:     1,
						StorageClass: "ssd",
						VolumeMode:   aerospikev1alpha1.AerospikeVolumeModeFilesystem,
					},
				},
			}

			aeroCluster.Spec.RackConfig = aerospikev1alpha1.RackConfig{Racks: racks}

			err := deployCluster(t, f, ctx, aeroCluster)
			validateError(t, err, "should fail for not having aerospikeConfig namespace Storage device in rack storage")

			deleteCluster(t, f, ctx, aeroCluster)
		})

		t.Run("Update", func(t *testing.T) {
			t.Run("NilToValue", func(t *testing.T) {
				// Deploy cluster with 6 racks to remove rack one by one and check for pvc
				aeroCluster := createDummyAerospikeCluster(clusterNamespacedName, 1)
				racks := getDummyRackConf(1)
				aeroCluster.Spec.RackConfig = aerospikev1alpha1.RackConfig{Racks: racks}
				if err := deployCluster(t, f, ctx, aeroCluster); err != nil {
					t.Fatal(err)
				}

				// Update storage
				aeroCluster = getCluster(t, f, ctx, clusterNamespacedName)
				// Rack is completely replaced
				volumes := []aerospikev1alpha1.AerospikePersistentVolumeSpec{
					{
						Path:         "/opt/aerospike/new",
						SizeInGB:     1,
						StorageClass: "ssd",
						VolumeMode:   aerospikev1alpha1.AerospikeVolumeModeFilesystem,
					},
				}
				volumes = append(volumes, aeroCluster.Spec.Storage.Volumes...)
				racks[0].InputStorage = getStorage(volumes)
				aeroCluster.Spec.RackConfig = aerospikev1alpha1.RackConfig{Racks: racks}

				aeroCluster.Spec.RackConfig = aerospikev1alpha1.RackConfig{Racks: racks}
				err := f.Client.Update(goctx.TODO(), aeroCluster)
				validateError(t, err, "should fail for updating Storage. Cannot be updated")

				deleteCluster(t, f, ctx, aeroCluster)
			})
			t.Run("ValueToNil", func(t *testing.T) {
				// Deploy cluster with 6 racks to remove rack one by one and check for pvc
				aeroCluster := createDummyAerospikeCluster(clusterNamespacedName, 1)
				racks := getDummyRackConf(1)
				// Rack is completely replaced
				volumes := []aerospikev1alpha1.AerospikePersistentVolumeSpec{
					{
						Path:         "/opt/aerospike/new",
						SizeInGB:     1,
						StorageClass: "ssd",
						VolumeMode:   aerospikev1alpha1.AerospikeVolumeModeFilesystem,
					},
				}
				volumes = append(volumes, aeroCluster.Spec.Storage.Volumes...)
				racks[0].InputStorage = getStorage(volumes)
				aeroCluster.Spec.RackConfig = aerospikev1alpha1.RackConfig{Racks: racks}
				if err := deployCluster(t, f, ctx, aeroCluster); err != nil {
					t.Fatal(err)
				}

				// Update storage
				aeroCluster = getCluster(t, f, ctx, clusterNamespacedName)
				// Rack is completely replaced
				racks[0].InputStorage = &aerospikev1alpha1.AerospikeStorageSpec{}
				aeroCluster.Spec.RackConfig = aerospikev1alpha1.RackConfig{Racks: racks}
				err := f.Client.Update(goctx.TODO(), aeroCluster)
				validateError(t, err, "should fail for updating Storage. Cannot be updated")

				deleteCluster(t, f, ctx, aeroCluster)
			})

			t.Run("ValueToValue", func(t *testing.T) {
				// Deploy cluster with 6 racks to remove rack one by one and check for pvc
				aeroCluster := createDummyAerospikeCluster(clusterNamespacedName, 1)
				racks := getDummyRackConf(1)
				// Rack is completely replaced
				volumes := []aerospikev1alpha1.AerospikePersistentVolumeSpec{
					{
						Path:         "/opt/aerospike/new",
						SizeInGB:     1,
						StorageClass: "ssd",
						VolumeMode:   aerospikev1alpha1.AerospikeVolumeModeFilesystem,
					},
				}
				volumes = append(volumes, aeroCluster.Spec.Storage.Volumes...)
				racks[0].InputStorage = getStorage(volumes)
				aeroCluster.Spec.RackConfig = aerospikev1alpha1.RackConfig{Racks: racks}

				if err := deployCluster(t, f, ctx, aeroCluster); err != nil {
					t.Fatal(err)
				}

				// Update storage
				aeroCluster = getCluster(t, f, ctx, clusterNamespacedName)
				// Rack is completely replaced
				volumes = []aerospikev1alpha1.AerospikePersistentVolumeSpec{
					{
						Path:         "/opt/aerospike/new2",
						SizeInGB:     1,
						StorageClass: "ssd",
						VolumeMode:   aerospikev1alpha1.AerospikeVolumeModeFilesystem,
					},
				}
				volumes = append(volumes, aeroCluster.Spec.Storage.Volumes...)
				racks[0].InputStorage = getStorage(volumes)
				aeroCluster.Spec.RackConfig = aerospikev1alpha1.RackConfig{Racks: racks}

				err := f.Client.Update(goctx.TODO(), aeroCluster)
				validateError(t, err, "should fail for updating Storage. Cannot be updated")

				deleteCluster(t, f, ctx, aeroCluster)
			})
		})
		// Add test while rack using common aeroConfig but local storage, fail for mismatch
		t.Run("CommonConfigLocalStorage", func(t *testing.T) {
			// Deploy cluster with 6 racks to remove rack one by one and check for pvc
			aeroCluster := createDummyAerospikeCluster(clusterNamespacedName, 1)
			racks := getDummyRackConf(1)
			// Rack is completely replaced
			volumes := []aerospikev1alpha1.AerospikePersistentVolumeSpec{
				{
					Path:         "/opt/aerospike/new",
					SizeInGB:     1,
					StorageClass: "ssd",
					VolumeMode:   aerospikev1alpha1.AerospikeVolumeModeFilesystem,
				},
			}
			racks[0].InputStorage = getStorage(volumes)
			aeroCluster.Spec.RackConfig = aerospikev1alpha1.RackConfig{Racks: racks}

			err := deployCluster(t, f, ctx, aeroCluster)
			validateError(t, err, "should fail for deploying with wrong Storage. Storage doesn't have namespace related volumes")

			deleteCluster(t, f, ctx, aeroCluster)
		})
	})

}

func getStorage(volumes []aerospikev1alpha1.AerospikePersistentVolumeSpec) *aerospikev1alpha1.AerospikeStorageSpec {
	cascadeDelete := true
	storage := aerospikev1alpha1.AerospikeStorageSpec{
		BlockVolumePolicy: aerospikev1alpha1.AerospikePersistentVolumePolicySpec{
			InputCascadeDelete: &cascadeDelete,
		},
		FileSystemVolumePolicy: aerospikev1alpha1.AerospikePersistentVolumePolicySpec{
			InputCascadeDelete: &cascadeDelete,
			InputInitMethod:    &aerospikeVolumeInitMethodDeleteFiles,
		},
		Volumes: volumes,
	}
	return &storage
}

func truncateString(str string, num int) string {
	if len(str) > num {
		return str[0:num]
	}
	return str
}

func getPVCName(path string) (string, error) {
	path = strings.Trim(path, "/")

	hashPath, err := getHash(path)
	if err != nil {
		return "", err
	}

	reg, err := regexp.Compile("[^-a-z0-9]+")
	if err != nil {
		return "", err
	}
	newPath := reg.ReplaceAllString(path, "-")
	return truncateString(hashPath, 30) + "-" + truncateString(newPath, 20), nil
}

func getHash(str string) (string, error) {
	var digest []byte
	hash := ripemd160.New()
	hash.Reset()
	if _, err := hash.Write([]byte(str)); err != nil {
		return "", err
	}
	res := hash.Sum(digest)
	return hex.EncodeToString(res), nil
}

func matchPVCList(oldPVCList, newPVCList []corev1.PersistentVolumeClaim) error {
	for _, oldPVC := range oldPVCList {
		var found bool
		for _, newPVC := range newPVCList {
			if oldPVC.Name == newPVC.Name {
				found = true
				break
			}
		}
		if !found {
			return fmt.Errorf("PVC %s not found in new PVCList %v", oldPVC.Name, newPVCList)
		}
	}
	return nil
}<|MERGE_RESOLUTION|>--- conflicted
+++ resolved
@@ -301,14 +301,10 @@
 				},
 			}
 			// Rack is completely replaced
-<<<<<<< HEAD
 			racks[0].InputStorage = &aerospikev1alpha1.AerospikeStorageSpec{
-=======
-			racks[0].Storage = aerospikev1alpha1.AerospikeStorageSpec{
 				FileSystemVolumePolicy: aerospikev1alpha1.AerospikePersistentVolumePolicySpec{
 					InputInitMethod: &aerospikeVolumeInitMethodDeleteFiles,
 				},
->>>>>>> b16e034e
 				Volumes: []aerospikev1alpha1.AerospikePersistentVolumeSpec{
 					{
 						Path:         "/opt/aerospike",
