--- conflicted
+++ resolved
@@ -6,10 +6,7 @@
 	"strconv"
 	"testing"
 
-<<<<<<< HEAD
 	"github.com/aerospike/aerospike-kubernetes-operator/pkg/apis/aerospike/v1alpha1"
-=======
->>>>>>> 2375a078
 	aerospikev1alpha1 "github.com/aerospike/aerospike-kubernetes-operator/pkg/apis/aerospike/v1alpha1"
 	"github.com/aerospike/aerospike-kubernetes-operator/pkg/controller/utils"
 	lib "github.com/aerospike/aerospike-management-lib"
@@ -243,11 +240,7 @@
 			t.Run("InvalidAerospikeConfig", func(t *testing.T) {
 
 				aeroCluster := createDummyRackAwareAerospikeCluster(clusterNamespacedName, 2)
-<<<<<<< HEAD
-				aeroCluster.Spec.RackConfig.Racks[0].InputAerospikeConfig = &aerospikev1alpha1.Values{"namespace": "invalidConf"}
-=======
-				aeroCluster.Spec.RackConfig.Racks[0].AerospikeConfig = aerospikev1alpha1.Values{"namespaces": "invalidConf"}
->>>>>>> 2375a078
+				aeroCluster.Spec.RackConfig.Racks[0].InputAerospikeConfig = &aerospikev1alpha1.Values{"namespaces": "invalidConf"}
 				err = deployCluster(t, f, ctx, aeroCluster)
 				validateError(t, err, "should fail for invalid aerospikeConfig")
 
@@ -360,13 +353,9 @@
 						// Deploy cluster with rackConfig
 						aeroCluster := createDummyAerospikeCluster(clusterNamespacedName, 2)
 						rackAeroConf := aerospikev1alpha1.Values{}
-<<<<<<< HEAD
+
 						Copy(&rackAeroConf, &aeroCluster.Spec.AerospikeConfig)
-						rackAeroConf["namespace"].([]interface{})[0].(map[string]interface{})["storage-engine"] = "memory"
-=======
-						lib.DeepCopy(&rackAeroConf, &aeroCluster.Spec.AerospikeConfig)
 						rackAeroConf["namespaces"].([]interface{})[0].(map[string]interface{})["storage-engine"] = "memory"
->>>>>>> 2375a078
 
 						racks := []aerospikev1alpha1.Rack{{ID: 1, InputAerospikeConfig: &rackAeroConf}}
 						aeroCluster.Spec.RackConfig = aerospikev1alpha1.RackConfig{Racks: racks}
@@ -393,13 +382,8 @@
 						// Update rackConfig to nonEmpty. should fail as storage can not be updated
 						aeroCluster = getCluster(t, f, ctx, clusterNamespacedName)
 						rackAeroConf := aerospikev1alpha1.Values{}
-<<<<<<< HEAD
 						Copy(&rackAeroConf, &aeroCluster.Spec.AerospikeConfig)
-						rackAeroConf["namespace"].([]interface{})[0].(map[string]interface{})["storage-engine"] = "memory"
-=======
-						lib.DeepCopy(&rackAeroConf, &aeroCluster.Spec.AerospikeConfig)
 						rackAeroConf["namespaces"].([]interface{})[0].(map[string]interface{})["storage-engine"] = "memory"
->>>>>>> 2375a078
 
 						aeroCluster.Spec.RackConfig.Racks[0].InputAerospikeConfig = &rackAeroConf
 						err = f.Client.Update(goctx.TODO(), aeroCluster)
