--- conflicted
+++ resolved
@@ -1771,62 +1771,6 @@
                             mode volumes are attached to the pod or the mount path
                             for 'filesystem' mode.
                           type: string
-<<<<<<< HEAD
-                        type: array
-                      tlsName:
-                        description: TLSName is the TLS name of this pod in the Aerospike
-                          cluster.
-                        type: string
-                    required:
-                    - clusterName
-                    - nodeID
-                    type: object
-                  aerospikeConfigHash:
-                    description: AerospikeConfigHash is ripemd160 hash of aerospikeConfig
-                      used by this pod
-                    type: string
-                  hostExternalIP:
-                    description: HostExternalIP of the K8s host this pod is scheduled
-                      on.
-                    type: string
-                  hostInternalIP:
-                    description: HostInternalIP of the K8s host this pod is scheduled
-                      on.
-                    type: string
-                  image:
-                    description: Image is the Aerospike image this pod is running.
-                    type: string
-                  initializedVolumePaths:
-                    description: InitializedVolumePaths is the list of device path
-                      that have already been initialized.
-                    items:
-                      type: string
-                    type: array
-                  networkPolicyHash:
-                    description: NetworkPolicyHash is ripemd160 hash of NetworkPolicy
-                      used by this pod
-                    type: string
-                  podIP:
-                    description: PodIP in the K8s network.
-                    type: string
-                  podPort:
-                    description: PodPort is the port K8s intenral Aerospike clients
-                      can connect to.
-                    type: integer
-                  servicePort:
-                    description: ServicePort is the port Aerospike clients outside
-                      K8s can connect to.
-                    format: int32
-                    type: integer
-                required:
-                - aerospikeConfigHash
-                - image
-                - initializedVolumePaths
-                - networkPolicyHash
-                - podIP
-                - podPort
-                - servicePort
-=======
                         sizeInGB:
                           description: SizeInGB Size of volume in GB.
                           format: int32
@@ -1871,7 +1815,6 @@
                 required:
                 - skipWorkDirValidate
                 - skipXdrDlogFileValidate
->>>>>>> c82c38fd
                 type: object
             required:
             - aerospikeConfig
@@ -1933,6 +1876,10 @@
                       - clusterName
                       - nodeID
                       type: object
+                    aerospikeConfigHash:
+                      description: AerospikeConfigHash is ripemd160 hash of aerospikeConfig
+                        used by this pod
+                      type: string
                     hostExternalIP:
                       description: HostExternalIP of the K8s host this pod is scheduled
                         on.
@@ -1950,6 +1897,10 @@
                       items:
                         type: string
                       type: array
+                    networkPolicyHash:
+                      description: NetworkPolicyHash is ripemd160 hash of NetworkPolicy
+                        used by this pod
+                      type: string
                     podIP:
                       description: PodIP in the K8s network.
                       type: string
@@ -1963,8 +1914,10 @@
                       format: int32
                       type: integer
                   required:
+                  - aerospikeConfigHash
                   - image
                   - initializedVolumePaths
+                  - networkPolicyHash
                   - podIP
                   - podPort
                   - servicePort
