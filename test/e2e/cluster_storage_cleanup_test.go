package e2e

import (
	goctx "context"
	"encoding/hex"
	"fmt"
	"regexp"
	"strconv"
	"strings"
	"testing"

	"github.com/aerospike/aerospike-kubernetes-operator/pkg/controller/utils"
	"github.com/ashishshinde/aerospike-client-go/pkg/ripemd160"

	aerospikev1alpha1 "github.com/aerospike/aerospike-kubernetes-operator/pkg/apis/aerospike/v1alpha1"
	framework "github.com/operator-framework/operator-sdk/pkg/test"
	corev1 "k8s.io/api/core/v1"
)

// Test cluster cr updation
func ClusterStorageCleanUpTest(t *testing.T, f *framework.Framework, ctx *framework.TestCtx) {
	// get namespace
	namespace, err := ctx.GetNamespace()
	if err != nil {
		t.Fatal(err)
	}
	clusterName := "aerocluster"

	clusterNamespacedName := getClusterNamespacedName(clusterName, namespace)

	// Check defaults
	// Cleanup all volumes
	// Cleanup selected volumes
	// Update

	client := &framework.Global.Client.Client

	t.Run("Positive", func(t *testing.T) {
		// Deploy cluster with 6 racks to remove rack one by one and check for pvc
		aeroCluster := createDummyAerospikeClusterWithOption(clusterNamespacedName, 4, false)
		racks := getDummyRackConf(1, 2, 3, 4)
		aeroCluster.Spec.RackConfig = aerospikev1alpha1.RackConfig{Racks: racks}

		if err := deployCluster(t, f, ctx, aeroCluster); err != nil {
			t.Fatal(err)
		}

		// Check defaults
		t.Run("Defaults", func(t *testing.T) {
			oldPVCList, err := getAeroClusterPVCList(aeroCluster, client)
			if err != nil {
				t.Fatal(err)
			}

			// removeRack should not remove any pvc
			removeLastRack(t, f, ctx, clusterNamespacedName)

			newPVCList, err := getAeroClusterPVCList(aeroCluster, client)
			if err != nil {
				t.Fatal(err)
			}

			// Check for pvc, both list should be same
			if err := matchPVCList(oldPVCList, newPVCList); err != nil {
				t.Fatal(err)
			}
		})

		t.Run("CleanupAllVolumes", func(t *testing.T) {

			// Set common FileSystemVolumePolicy, BlockVolumePolicy to true
			aeroCluster := getCluster(t, f, ctx, clusterNamespacedName)

			remove := true
			aeroCluster.Spec.Storage.BlockVolumePolicy.InputCascadeDelete = &remove
			aeroCluster.Spec.Storage.FileSystemVolumePolicy.InputCascadeDelete = &remove

			if err := updateAndWait(t, f, ctx, aeroCluster); err != nil {
				t.Fatal(err)
			}

			aeroCluster = getCluster(t, f, ctx, clusterNamespacedName)

			// RackID to be used to check if pvc are removed
			racks := aeroCluster.Spec.RackConfig.Racks
			lastRackID := racks[len(racks)-1].ID
			stsName := aeroCluster.Name + "-" + strconv.Itoa(lastRackID)

			// remove Rack should remove all rack's pvc
			aeroCluster.Spec.RackConfig.Racks = racks[:len(racks)-1]
			aeroCluster.Spec.Size = aeroCluster.Spec.Size - 1

			if err := updateAndWait(t, f, ctx, aeroCluster); err != nil {
				t.Fatal(err)
			}

			newPVCList, err := getAeroClusterPVCList(aeroCluster, client)
			if err != nil {
				t.Fatal(err)
			}
			// Check for pvc
			for _, pvc := range newPVCList {
				if strings.Contains(pvc.Name, stsName) {
					t.Fatalf("PVC %s not removed for cluster sts %s", pvc.Name, stsName)
				}
			}
		})

		t.Run("CleanupSelectedVolumes", func(t *testing.T) {
			// Set common FileSystemVolumePolicy, BlockVolumePolicy to false and true for selected volumes
			aeroCluster := getCluster(t, f, ctx, clusterNamespacedName)
			remove := true
			aeroCluster.Spec.Storage.BlockVolumePolicy.InputCascadeDelete = &remove
			aeroCluster.Spec.Storage.FileSystemVolumePolicy.InputCascadeDelete = &remove
			vRemove := false
			aeroCluster.Spec.Storage.Volumes[0].InputCascadeDelete = &vRemove

			if err := updateAndWait(t, f, ctx, aeroCluster); err != nil {
				t.Fatal(err)
			}

			aeroCluster = getCluster(t, f, ctx, clusterNamespacedName)

			// RackID to be used to check if pvc are removed
			racks := aeroCluster.Spec.RackConfig.Racks
			lastRackID := racks[len(racks)-1].ID
			stsName := aeroCluster.Name + "-" + strconv.Itoa(lastRackID)
			// This should not be removed

			pvcName, err := getPVCName(aeroCluster.Spec.Storage.Volumes[0].Path)
			if err != nil {
				t.Fatal(err)
			}
			pvcNamePrefix := pvcName + "-" + stsName

			// remove Rack should remove all rack's pvc
			aeroCluster.Spec.RackConfig.Racks = racks[:len(racks)-1]
			aeroCluster.Spec.Size = aeroCluster.Spec.Size - 1

			if err := updateAndWait(t, f, ctx, aeroCluster); err != nil {
				t.Fatal(err)
			}

			newPVCList, err := getAeroClusterPVCList(aeroCluster, client)
			if err != nil {
				t.Fatal(err)
			}
			// Check for pvc
			var found bool
			for _, pvc := range newPVCList {
				if strings.HasPrefix(pvc.Name, pvcNamePrefix) {
					found = true
					continue
				}

				if utils.IsPVCTerminating(&pvc) {
					// Ignore PVC that are being terminated.
					continue
				}

				if strings.Contains(pvc.Name, stsName) {
					t.Fatalf("PVC %s not removed for cluster sts %s", pvc.Name, stsName)
				}
			}
			if !found {
				t.Fatalf("PVC with prefix %s should not be removed for cluster sts %s", pvcNamePrefix, stsName)
			}
		})

		deleteCluster(t, f, ctx, aeroCluster)
	})
}

// Test cluster cr updation
func RackUsingLocalStorageTest(t *testing.T, f *framework.Framework, ctx *framework.TestCtx) {
	// get namespace
	namespace, err := ctx.GetNamespace()
	if err != nil {
		t.Fatal(err)
	}
	clusterName := "aerocluster"

	clusterNamespacedName := getClusterNamespacedName(clusterName, namespace)

	client := &framework.Global.Client.Client

	// Positive
	// Global storage given, no local (already checked in normal cluster tests)
	// Global storage given, local also given
	// Local storage should be used for cascadeDelete, aerospikeConfig

	// Negative
	// Update rack storage should fail
	// (nil -> val), (val -> nil), (val1 -> val2)

	t.Run("Positive", func(t *testing.T) {
		aeroCluster := createDummyAerospikeClusterWithOption(clusterNamespacedName, 3, false)
		racks := getDummyRackConf(1)
		// AerospikeConfig is only patched
		devName := "/test/dev/rackstorage"
		racks[0].InputAerospikeConfig = &aerospikev1alpha1.Values{
			"namespaces": []interface{}{
				map[string]interface{}{
					"name": "test",
					"storage-engine": map[string]interface{}{
						"devices": []interface{}{devName},
					},
				},
			},
		}
		remove := true
		// Rack is completely replaced
		racks[0].InputStorage = &aerospikev1alpha1.AerospikeStorageSpec{
			BlockVolumePolicy: aerospikev1alpha1.AerospikePersistentVolumePolicySpec{
				InputCascadeDelete: &remove,
			},
			FileSystemVolumePolicy: aerospikev1alpha1.AerospikePersistentVolumePolicySpec{
				InputCascadeDelete: &remove,
				InputInitMethod:    &aerospikeVolumeInitMethodDeleteFiles,
			},
			Volumes: []aerospikev1alpha1.AerospikePersistentVolumeSpec{
				{
					Path:         devName,
					SizeInGB:     1,
					StorageClass: "ssd",
					VolumeMode:   aerospikev1alpha1.AerospikeVolumeModeBlock,
				},
				{
					Path:         "/opt/aerospike",
					SizeInGB:     1,
					StorageClass: "ssd",
					VolumeMode:   aerospikev1alpha1.AerospikeVolumeModeFilesystem,
				},
			},
		}

		aeroCluster.Spec.RackConfig = aerospikev1alpha1.RackConfig{Racks: racks}

		if err := deployCluster(t, f, ctx, aeroCluster); err != nil {
			t.Fatal(err)
		}

		t.Run("UseForAerospikeConfig", func(t *testing.T) {
			newPVCList, err := getAeroClusterPVCList(aeroCluster, client)
			if err != nil {
				t.Fatal(err)
			}
			// There is only single rack
			pvcName, err := getPVCName(devName)
			if err != nil {
				t.Fatal(err)
			}
			stsName := aeroCluster.Name + "-" + strconv.Itoa(racks[0].ID)
			pvcNamePrefix := pvcName + "-" + stsName

			// If PVC is created and no error in deployment then it mean aerospikeConfig
			// has successfully used rack storage
			var found bool
			for _, pvc := range newPVCList {
				if strings.HasPrefix(pvc.Name, pvcNamePrefix) {
					found = true
					break
				}
			}
			if !found {
				t.Fatalf("PVC with prefix %s not found in cluster pvcList %v", pvcNamePrefix, newPVCList)
			}
		})

		t.Run("UseForCascadeDelete", func(t *testing.T) {
			// There is only single rack
			podName := aeroCluster.Name + "-" + strconv.Itoa(racks[0].ID) + "-" + strconv.Itoa(int(aeroCluster.Spec.Size-1))

			if err := scaleDownClusterTest(t, f, ctx, clusterNamespacedName, 1); err != nil {
				t.Fatal(err)
			}

			newPVCList, err := getAeroClusterPVCList(aeroCluster, client)
			if err != nil {
				t.Fatal(err)
			}

			// Check for pvc
			for _, pvc := range newPVCList {
				if strings.Contains(pvc.Name, podName) {
					t.Fatalf("PVC %s not removed for cluster pod %s", pvc.Name, podName)
				}
			}
		})

		deleteCluster(t, f, ctx, aeroCluster)
	})

	t.Run("Negative", func(t *testing.T) {
		t.Run("BadAerospikeConfig", func(t *testing.T) {
			// Deploy cluster with 6 racks to remove rack one by one and check for pvc
			aeroCluster := createDummyAerospikeClusterWithOption(clusterNamespacedName, 3, false)
			racks := getDummyRackConf(1)
			// AerospikeConfig is only patched
			racks[0].InputAerospikeConfig = &aerospikev1alpha1.Values{
				"namespaces": []interface{}{
					map[string]interface{}{
						"name": "test",
						"storage-engine": map[string]interface{}{
							"devices": []interface{}{"random/device/name"},
						},
					},
				},
			}
			// Rack is completely replaced
			racks[0].InputStorage = &aerospikev1alpha1.AerospikeStorageSpec{
				FileSystemVolumePolicy: aerospikev1alpha1.AerospikePersistentVolumePolicySpec{
<<<<<<< HEAD
					InputInitMethod: &aerospikeVolumeInitMethodDeleteFiles,
=======
					InputInitMethod:    &aerospikeVolumeInitMethodDeleteFiles,
					InputCascadeDelete: &cascadeDeleteTrue,
>>>>>>> e401db8d
				},
				Volumes: []aerospikev1alpha1.AerospikePersistentVolumeSpec{
					{
						Path:         "/opt/aerospike",
						SizeInGB:     1,
						StorageClass: "ssd",
						VolumeMode:   aerospikev1alpha1.AerospikeVolumeModeFilesystem,
					},
				},
			}

			aeroCluster.Spec.RackConfig = aerospikev1alpha1.RackConfig{Racks: racks}

			err := deployCluster(t, f, ctx, aeroCluster)
			validateError(t, err, "should fail for not having aerospikeConfig namespace Storage device in rack storage")

			deleteCluster(t, f, ctx, aeroCluster)
		})

		t.Run("Update", func(t *testing.T) {
			t.Run("NilToValue", func(t *testing.T) {
				// Deploy cluster with 6 racks to remove rack one by one and check for pvc
				aeroCluster := createDummyAerospikeClusterWithOption(clusterNamespacedName, 1, false)
				racks := getDummyRackConf(1)
				aeroCluster.Spec.RackConfig = aerospikev1alpha1.RackConfig{Racks: racks}
				if err := deployCluster(t, f, ctx, aeroCluster); err != nil {
					t.Fatal(err)
				}

				// Update storage
				aeroCluster = getCluster(t, f, ctx, clusterNamespacedName)
				// Rack is completely replaced
				volumes := []aerospikev1alpha1.AerospikePersistentVolumeSpec{
					{
						Path:         "/opt/aerospike/new",
						SizeInGB:     1,
						StorageClass: "ssd",
						VolumeMode:   aerospikev1alpha1.AerospikeVolumeModeFilesystem,
					},
				}
				volumes = append(volumes, aeroCluster.Spec.Storage.Volumes...)
				racks[0].InputStorage = getStorage(volumes)
				aeroCluster.Spec.RackConfig = aerospikev1alpha1.RackConfig{Racks: racks}

				aeroCluster.Spec.RackConfig = aerospikev1alpha1.RackConfig{Racks: racks}
				err := f.Client.Update(goctx.TODO(), aeroCluster)
				validateError(t, err, "should fail for updating Storage. Cannot be updated")

				deleteCluster(t, f, ctx, aeroCluster)
			})
			t.Run("ValueToNil", func(t *testing.T) {
				// Deploy cluster with 6 racks to remove rack one by one and check for pvc
				aeroCluster := createDummyAerospikeClusterWithOption(clusterNamespacedName, 1, false)
				racks := getDummyRackConf(1)
				// Rack is completely replaced
				volumes := []aerospikev1alpha1.AerospikePersistentVolumeSpec{
					{
						Path:         "/opt/aerospike/new",
						SizeInGB:     1,
						StorageClass: "ssd",
						VolumeMode:   aerospikev1alpha1.AerospikeVolumeModeFilesystem,
					},
				}
				volumes = append(volumes, aeroCluster.Spec.Storage.Volumes...)
				racks[0].InputStorage = getStorage(volumes)
				aeroCluster.Spec.RackConfig = aerospikev1alpha1.RackConfig{Racks: racks}
				if err := deployCluster(t, f, ctx, aeroCluster); err != nil {
					t.Fatal(err)
				}

				// Update storage
				aeroCluster = getCluster(t, f, ctx, clusterNamespacedName)
				// Rack is completely replaced
				racks[0].InputStorage = &aerospikev1alpha1.AerospikeStorageSpec{}
				aeroCluster.Spec.RackConfig = aerospikev1alpha1.RackConfig{Racks: racks}
				err := f.Client.Update(goctx.TODO(), aeroCluster)
				validateError(t, err, "should fail for updating Storage. Cannot be updated")

				deleteCluster(t, f, ctx, aeroCluster)
			})

			t.Run("ValueToValue", func(t *testing.T) {
				// Deploy cluster with 6 racks to remove rack one by one and check for pvc
				aeroCluster := createDummyAerospikeClusterWithOption(clusterNamespacedName, 1, false)
				racks := getDummyRackConf(1)
				// Rack is completely replaced
				volumes := []aerospikev1alpha1.AerospikePersistentVolumeSpec{
					{
						Path:         "/opt/aerospike/new",
						SizeInGB:     1,
						StorageClass: "ssd",
						VolumeMode:   aerospikev1alpha1.AerospikeVolumeModeFilesystem,
					},
				}
				volumes = append(volumes, aeroCluster.Spec.Storage.Volumes...)
				racks[0].InputStorage = getStorage(volumes)
				aeroCluster.Spec.RackConfig = aerospikev1alpha1.RackConfig{Racks: racks}

				if err := deployCluster(t, f, ctx, aeroCluster); err != nil {
					t.Fatal(err)
				}

				// Update storage
				aeroCluster = getCluster(t, f, ctx, clusterNamespacedName)
				// Rack is completely replaced
				volumes = []aerospikev1alpha1.AerospikePersistentVolumeSpec{
					{
						Path:         "/opt/aerospike/new2",
						SizeInGB:     1,
						StorageClass: "ssd",
						VolumeMode:   aerospikev1alpha1.AerospikeVolumeModeFilesystem,
					},
				}
				volumes = append(volumes, aeroCluster.Spec.Storage.Volumes...)
				racks[0].InputStorage = getStorage(volumes)
				aeroCluster.Spec.RackConfig = aerospikev1alpha1.RackConfig{Racks: racks}

				err := f.Client.Update(goctx.TODO(), aeroCluster)
				validateError(t, err, "should fail for updating Storage. Cannot be updated")

				deleteCluster(t, f, ctx, aeroCluster)
			})
		})
		// Add test while rack using common aeroConfig but local storage, fail for mismatch
		t.Run("CommonConfigLocalStorage", func(t *testing.T) {
			// Deploy cluster with 6 racks to remove rack one by one and check for pvc
			aeroCluster := createDummyAerospikeClusterWithOption(clusterNamespacedName, 1, false)
			racks := getDummyRackConf(1)
			// Rack is completely replaced
			volumes := []aerospikev1alpha1.AerospikePersistentVolumeSpec{
				{
					Path:         "/opt/aerospike/new",
					SizeInGB:     1,
					StorageClass: "ssd",
					VolumeMode:   aerospikev1alpha1.AerospikeVolumeModeFilesystem,
				},
			}
			racks[0].InputStorage = getStorage(volumes)
			aeroCluster.Spec.RackConfig = aerospikev1alpha1.RackConfig{Racks: racks}

			err := deployCluster(t, f, ctx, aeroCluster)
			validateError(t, err, "should fail for deploying with wrong Storage. Storage doesn't have namespace related volumes")

			deleteCluster(t, f, ctx, aeroCluster)
		})
	})

}

func getStorage(volumes []aerospikev1alpha1.AerospikePersistentVolumeSpec) *aerospikev1alpha1.AerospikeStorageSpec {
	cascadeDelete := true
	storage := aerospikev1alpha1.AerospikeStorageSpec{
		BlockVolumePolicy: aerospikev1alpha1.AerospikePersistentVolumePolicySpec{
			InputCascadeDelete: &cascadeDelete,
		},
		FileSystemVolumePolicy: aerospikev1alpha1.AerospikePersistentVolumePolicySpec{
			InputCascadeDelete: &cascadeDelete,
			InputInitMethod:    &aerospikeVolumeInitMethodDeleteFiles,
		},
		Volumes: volumes,
	}
	return &storage
}

func truncateString(str string, num int) string {
	if len(str) > num {
		return str[0:num]
	}
	return str
}

func getPVCName(path string) (string, error) {
	path = strings.Trim(path, "/")

	hashPath, err := getHash(path)
	if err != nil {
		return "", err
	}

	reg, err := regexp.Compile("[^-a-z0-9]+")
	if err != nil {
		return "", err
	}
	newPath := reg.ReplaceAllString(path, "-")
	return truncateString(hashPath, 30) + "-" + truncateString(newPath, 20), nil
}

func getHash(str string) (string, error) {
	var digest []byte
	hash := ripemd160.New()
	hash.Reset()
	if _, err := hash.Write([]byte(str)); err != nil {
		return "", err
	}
	res := hash.Sum(digest)
	return hex.EncodeToString(res), nil
}

func matchPVCList(oldPVCList, newPVCList []corev1.PersistentVolumeClaim) error {
	for _, oldPVC := range oldPVCList {
		var found bool
		for _, newPVC := range newPVCList {
			if oldPVC.Name == newPVC.Name {
				found = true
				break
			}
		}
		if !found {
			return fmt.Errorf("PVC %s not found in new PVCList %v", oldPVC.Name, newPVCList)
		}
	}
	return nil
}<|MERGE_RESOLUTION|>--- conflicted
+++ resolved
@@ -310,12 +310,8 @@
 			// Rack is completely replaced
 			racks[0].InputStorage = &aerospikev1alpha1.AerospikeStorageSpec{
 				FileSystemVolumePolicy: aerospikev1alpha1.AerospikePersistentVolumePolicySpec{
-<<<<<<< HEAD
-					InputInitMethod: &aerospikeVolumeInitMethodDeleteFiles,
-=======
 					InputInitMethod:    &aerospikeVolumeInitMethodDeleteFiles,
 					InputCascadeDelete: &cascadeDeleteTrue,
->>>>>>> e401db8d
 				},
 				Volumes: []aerospikev1alpha1.AerospikePersistentVolumeSpec{
 					{
