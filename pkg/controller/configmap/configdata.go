--- conflicted
+++ resolved
@@ -348,13 +348,6 @@
 
     initialized.append(volume['path'])
 
-<<<<<<< HEAD
-def executeCommand(command):
-    print 'Executing command\n\t' + command
-    exit = os.system(command)
-    if exit != 0:
-        raise Exception('Error executing command')
-=======
 def isIpv6Address(host):
   try:
     return False if type(ip_address(host)) is IPv4Address else True
@@ -400,7 +393,6 @@
      },
     'initializedVolumePaths': initialized,
 }
->>>>>>> 2375a078
 
 # Add access type to pod status variable name.
 addressTypeNameMap = {
@@ -546,7 +538,13 @@
 	config := rack.AerospikeConfig
 	workDir := utils.GetWorkDirectory(config)
 
-	initializeTemplateInput := initializeTemplateInput{WorkDir: workDir, MultiPodPerHost: aeroCluster.Spec.MultiPodPerHost, NetworkPolicy: aeroCluster.Spec.AerospikeNetworkPolicy, PodPort: utils.ServicePort, PodTLSPort: utils.ServiceTLSPort}
+	initializeTemplateInput := initializeTemplateInput{
+		WorkDir:         workDir,
+		MultiPodPerHost: aeroCluster.Spec.MultiPodPerHost,
+		NetworkPolicy:   aeroCluster.Spec.AerospikeNetworkPolicy,
+		PodPort:         utils.ServicePort,
+		PodTLSPort:      utils.ServiceTLSPort,
+	}
 	var initializeSh bytes.Buffer
 	err := initializeShTemplate.Execute(&initializeSh, initializeTemplateInput)
 	if err != nil {
