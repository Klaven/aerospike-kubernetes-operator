package aerospikecluster

import (
	"context"
	"crypto/tls"
	"crypto/x509"
	"encoding/hex"
	"encoding/json"
	"fmt"
	"path/filepath"
	"regexp"
	"strconv"
	"strings"
	"time"

	as "github.com/ashishshinde/aerospike-client-go"
	"github.com/ashishshinde/aerospike-client-go/pkg/ripemd160"

	aerospikev1alpha1 "github.com/aerospike/aerospike-kubernetes-operator/pkg/apis/aerospike/v1alpha1"
	accessControl "github.com/aerospike/aerospike-kubernetes-operator/pkg/controller/asconfig"
	"github.com/aerospike/aerospike-kubernetes-operator/pkg/controller/configmap"
	"github.com/aerospike/aerospike-kubernetes-operator/pkg/controller/utils"
	log "github.com/inconshreveable/log15"
	appsv1 "k8s.io/api/apps/v1"
	corev1 "k8s.io/api/core/v1"
	v1 "k8s.io/api/core/v1"
	"k8s.io/apimachinery/pkg/api/errors"
	"k8s.io/apimachinery/pkg/api/resource"
	metav1 "k8s.io/apimachinery/pkg/apis/meta/v1"
	"k8s.io/apimachinery/pkg/labels"
	"k8s.io/apimachinery/pkg/types"
	"sigs.k8s.io/controller-runtime/pkg/client"
	"sigs.k8s.io/controller-runtime/pkg/controller/controllerutil"
)

const (
	aeroClusterServiceAccountName string = "aerospike-cluster"
	configMaPodListKey            string = "podList.json"
)

// The default cpu request for the aerospike-server container
const (
	aerospikeServerContainerDefaultCPURequest = 1
	// The default memory request for the aerospike-server container
	// matches the default value of namespace.memory-size
	// https://www.aerospike.com/docs/reference/configuration#memory-size
	aerospikeServerContainerDefaultMemoryRequestGi         = 4
	aerospikeServerNamespaceDefaultFilesizeMemoryRequestGi = 1

	// This storage path annotation is added in pvc to make reverse association with storage.volume.path
	// while deleting pvc
	storagePathAnnotationKey = "storage-path"
)

//------------------------------------------------------------------------------------
// controller helper
//------------------------------------------------------------------------------------

func (r *ReconcileAerospikeCluster) createStatefulSet(aeroCluster *aerospikev1alpha1.AerospikeCluster, namespacedName types.NamespacedName, rackState RackState) (*appsv1.StatefulSet, error) {
	logger := pkglog.New(log.Ctx{"AerospikeCluster": utils.ClusterNamespacedName(aeroCluster)})

	replicas := int32(rackState.Size)

	logger.Info("Create statefulset for AerospikeCluster", log.Ctx{"size": replicas})

	if aeroCluster.Spec.MultiPodPerHost {
		// Create services for all statefulset pods
		for i := 0; i < rackState.Size; i++ {
			// Statefulset name created from cr name
			name := fmt.Sprintf("%s-%d", namespacedName.Name, i)
			if err := r.createServiceForPod(aeroCluster, name, aeroCluster.Namespace); err != nil {
				return nil, err
			}
		}
	}

	ports := getAeroClusterContainerPort(aeroCluster.Spec.MultiPodPerHost)

	ls := utils.LabelsForAerospikeClusterRack(aeroCluster.Name, rackState.Rack.ID)

	envVarList := []corev1.EnvVar{
		newEnvVar("MY_POD_NAME", "metadata.name"),
		newEnvVar("MY_POD_NAMESPACE", "metadata.namespace"),
		newEnvVar("MY_POD_IP", "status.podIP"),
		newEnvVar("MY_HOST_IP", "status.hostIP"),
	}

	const confDirName = "confdir"
	const initConfDirName = "initconfigs"

	st := &appsv1.StatefulSet{
		ObjectMeta: metav1.ObjectMeta{
			Name:      namespacedName.Name,
			Namespace: namespacedName.Namespace,
			Labels:    ls,
		},
		Spec: appsv1.StatefulSetSpec{
			PodManagementPolicy: appsv1.ParallelPodManagement,
			UpdateStrategy: appsv1.StatefulSetUpdateStrategy{
				Type: appsv1.OnDeleteStatefulSetStrategyType,
			},
			Replicas: &replicas,
			Selector: &metav1.LabelSelector{
				MatchLabels: ls,
			},
			ServiceName: aeroCluster.Name,
			Template: corev1.PodTemplateSpec{

				ObjectMeta: metav1.ObjectMeta{
					Labels: ls,
				},
				Spec: corev1.PodSpec{
					ServiceAccountName: aeroClusterServiceAccountName,
					//TerminationGracePeriodSeconds: &int64(30),
					InitContainers: []corev1.Container{{
						Name:  "aerospike-init",
						Image: "aerospike/aerospike-kubernetes-init:0.0.11",
						// TODO: Change make this ifnotpresent after finalization
						ImagePullPolicy: corev1.PullAlways,
						VolumeMounts: []corev1.VolumeMount{
							{
								Name:      confDirName,
								MountPath: "/etc/aerospike",
							},
							{
								Name:      initConfDirName,
								MountPath: "/configs",
							},
						},
						Env: append(envVarList, []corev1.EnvVar{
							{
								// Headless service has same name as AerospikeCluster
								Name:  "SERVICE",
								Value: getHeadLessSvcName(aeroCluster),
							},
							// TODO: Do we need this var?
							{
								Name:  "CONFIG_MAP_NAME",
								Value: getNamespacedNameForConfigMap(aeroCluster, rackState.Rack.ID).Name,
							},
						}...),
					}},

					Containers: []corev1.Container{{
						Name:            "aerospike-server",
						Image:           aeroCluster.Spec.Build,
						ImagePullPolicy: corev1.PullIfNotPresent,
						Ports:           ports,
						Env:             envVarList,
						VolumeMounts: []corev1.VolumeMount{
							{
								Name:      confDirName,
								MountPath: "/etc/aerospike",
							},
						},
						// Resources to be updated later
					}},
					Volumes: []corev1.Volume{
						{
							Name: confDirName,
							VolumeSource: corev1.VolumeSource{
								EmptyDir: &corev1.EmptyDirVolumeSource{},
							},
						},
						{
							Name: initConfDirName,
							VolumeSource: corev1.VolumeSource{
								ConfigMap: &corev1.ConfigMapVolumeSource{
									LocalObjectReference: corev1.LocalObjectReference{
										Name: getNamespacedNameForConfigMap(aeroCluster, rackState.Rack.ID).Name,
									},
								},
							},
						},
					},
				},
			},
		},
	}

	updateStatefulSetAerospikeServerContainerResources(aeroCluster, st)
	// TODO: Add validation. device, file, both should not exist in same storage class
	if err := updateStatefulSetStorage(aeroCluster, st, rackState); err != nil {
		return nil, err
	}

	updateStatefulSetSecretInfo(aeroCluster, st)

	updateStatefulSetAffinity(aeroCluster, st, ls, rackState)
	// Set AerospikeCluster instance as the owner and controller
	controllerutil.SetControllerReference(aeroCluster, st, r.scheme)

	if err := r.client.Create(context.TODO(), st, createOption); err != nil {
		return nil, fmt.Errorf("Failed to create new StatefulSet: %v", err)
	}
	logger.Info("Created new StatefulSet", log.Ctx{"StatefulSet.Namespace": st.Namespace, "StatefulSet.Name": st.Name})

	if err := r.waitForStatefulSetToBeReady(st); err != nil {
		return st, fmt.Errorf("Failed to wait for statefulset to be ready: %v", err)
	}

	return r.getStatefulSet(aeroCluster, rackState)
}

// TODO: Cascade delete storage as well.
func (r *ReconcileAerospikeCluster) deleteStatefulSet(aeroCluster *aerospikev1alpha1.AerospikeCluster, st *appsv1.StatefulSet) error {
	logger := pkglog.New(log.Ctx{"AerospikeCluster": utils.ClusterNamespacedName(aeroCluster)})

	logger.Info("Delete statefulset")
	// No need to do cleanup pods after deleting sts
	// It is only deleted while its creation is failed
	// While doing rackRemove, we call scaleDown to 0 so that will do cleanup
	return r.client.Delete(context.TODO(), st)
}

func (r *ReconcileAerospikeCluster) waitForStatefulSetToBeReady(st *appsv1.StatefulSet) error {
	logger := pkglog.New(log.Ctx{"AerospikeCluster statefulset": types.NamespacedName{Name: st.Name, Namespace: st.Namespace}})

	const podStatusMaxRetry = 18
	const podStatusRetryInterval = time.Second * 10

	logger.Info("Waiting for statefulset to be ready", log.Ctx{"WaitTimePerPod": podStatusRetryInterval * time.Duration(podStatusMaxRetry)})

	var podIndex int32
	for podIndex = 0; podIndex < *st.Spec.Replicas; podIndex++ {
		podName := getStatefulSetPodName(st.Name, podIndex)

		var isReady bool
		pod := &corev1.Pod{}

		// Wait for 10 sec to pod to get started
		for i := 0; i < 5; i++ {
			time.Sleep(time.Second * 2)
			if err := r.client.Get(context.TODO(), types.NamespacedName{Name: podName, Namespace: st.Namespace}, pod); err == nil {
				break
			}
		}
		// Wait for pod to get ready
		for i := 0; i < podStatusMaxRetry; i++ {
			time.Sleep(podStatusRetryInterval)

			logger.Debug("Check statefulSet pod running and ready", log.Ctx{"pod": podName})

			pod := &corev1.Pod{}
			if err := r.client.Get(context.TODO(), types.NamespacedName{Name: podName, Namespace: st.Namespace}, pod); err != nil {
				return fmt.Errorf("Failed to get statefulSet pod %s: %v", podName, err)
			}
			if err := utils.CheckPodFailed(pod); err != nil {
				return fmt.Errorf("StatefulSet pod %s failed: %v", podName, err)
			}
			if utils.IsPodRunningAndReady(pod) {
				isReady = true
				logger.Info("Pod is running and ready", log.Ctx{"pod": podName})
				break
			}
		}
		if !isReady {
			statusErr := fmt.Errorf("StatefulSet pod is not ready. Status: %v", pod.Status.Conditions)
			logger.Error("Statefulset Not ready", log.Ctx{"err": statusErr})
			return statusErr
		}
	}

	// Check for statfulset at the end,
	// if we check if before pods then we would not know status of individual pods
	const stsStatusMaxRetry = 10
	const stsStatusRetryInterval = time.Second * 2

	var updated bool
	for i := 0; i < stsStatusMaxRetry; i++ {
		time.Sleep(stsStatusRetryInterval)

		logger.Debug("Check statefulSet status is updated or not")

		err := r.client.Get(context.TODO(), types.NamespacedName{Name: st.Name, Namespace: st.Namespace}, st)
		if err != nil {
			return err
		}
		if *st.Spec.Replicas == st.Status.Replicas {
			updated = true
			break
		}
		logger.Debug("Statefulset spec.replica not matching status.replica", log.Ctx{"staus": st.Status.Replicas, "spec": *st.Spec.Replicas})
	}
	if !updated {
		return fmt.Errorf("Statefulset status is not updated")
	}

	logger.Info("Statefulset is ready")

	return nil
}

func (r *ReconcileAerospikeCluster) getStatefulSet(aeroCluster *aerospikev1alpha1.AerospikeCluster, rackState RackState) (*appsv1.StatefulSet, error) {
	found := &appsv1.StatefulSet{}
	err := r.client.Get(context.TODO(), getNamespacedNameForStatefulSet(aeroCluster, rackState.Rack.ID), found)
	if err != nil {
		return nil, err
	}
	return found, nil
}

func (r *ReconcileAerospikeCluster) buildConfigMap(aeroCluster *aerospikev1alpha1.AerospikeCluster, namespacedName types.NamespacedName, rack aerospikev1alpha1.Rack) error {
	logger := pkglog.New(log.Ctx{"AerospikeCluster": utils.ClusterNamespacedName(aeroCluster)})
	logger.Info("Creating a new ConfigMap for statefulSet")

	confMap := &corev1.ConfigMap{}
	err := r.client.Get(context.TODO(), types.NamespacedName{Name: namespacedName.Name, Namespace: namespacedName.Namespace}, confMap)
	if err != nil {
		if errors.IsNotFound(err) {
			// build the aerospike config file based on the current spec
			configMapData, err := configmap.CreateConfigMapData(aeroCluster, rack)
			if err != nil {
				return fmt.Errorf("Failed to build dotConfig from map: %v", err)
			}
			ls := utils.LabelsForAerospikeCluster(aeroCluster.Name)

			// return a configmap object containing aerospikeConfig
			confMap = &corev1.ConfigMap{
				ObjectMeta: metav1.ObjectMeta{
					Name:      namespacedName.Name,
					Labels:    ls,
					Namespace: namespacedName.Namespace,
				},
				Data: configMapData,
			}
			// Set AerospikeCluster instance as the owner and controller
			controllerutil.SetControllerReference(aeroCluster, confMap, r.scheme)

			if err := r.client.Create(context.TODO(), confMap, createOption); err != nil {
				return fmt.Errorf("Failed to create new confMap for StatefulSet: %v", err)
			}
			logger.Info("Created new ConfigMap", log.Ctx{"ConfigMap.Namespace": confMap.Namespace, "ConfigMap.Name": confMap.Name})

			return nil
		}
		return err
	}

	logger.Info("Configmap already exists for statefulSet - using existing configmap", log.Ctx{"name": utils.NamespacedName(confMap.Namespace, confMap.Name)})

	// Update existing configmap as it might not be current.
	configMapData, err := configmap.CreateConfigMapData(aeroCluster, rack)
	if err != nil {
		return fmt.Errorf("Failed to build config map data: %v", err)
	}

	// Replace config map data since we are supposed to create a new config map.
	confMap.Data = configMapData

	if err := r.client.Update(context.TODO(), confMap, updateOption); err != nil {
		return fmt.Errorf("Failed to update ConfigMap for StatefulSet: %v", err)
	}
	return nil
}

func (r *ReconcileAerospikeCluster) updateConfigMap(aeroCluster *aerospikev1alpha1.AerospikeCluster, namespacedName types.NamespacedName, rack aerospikev1alpha1.Rack) error {
	logger := pkglog.New(log.Ctx{"AerospikeCluster": utils.ClusterNamespacedName(aeroCluster)})

	logger.Info("Updating ConfigMap", log.Ctx{"ConfigMap": namespacedName})

	confMap := &corev1.ConfigMap{}
	err := r.client.Get(context.TODO(), namespacedName, confMap)
	if err != nil {
		return err
	}

	// build the aerospike config file based on the current spec
	configMapData, err := configmap.CreateConfigMapData(aeroCluster, rack)
	if err != nil {
		return fmt.Errorf("Failed to build dotConfig from map: %v", err)
	}

	// Overwrite only spec based keys. Do not touch other keys like pod metadata.
	for k, v := range configMapData {
		confMap.Data[k] = v
	}

	if err := r.client.Update(context.TODO(), confMap, updateOption); err != nil {
		return fmt.Errorf("Failed to update confMap for StatefulSet: %v", err)
	}
	return nil
}

func (r *ReconcileAerospikeCluster) updateConfigMapPodList(aeroCluster *aerospikev1alpha1.AerospikeCluster, podNames []string) error {
	name := utils.ConfigMapName(aeroCluster)

	logger := pkglog.New(log.Ctx{"AerospikeCluster": utils.ClusterNamespacedName(aeroCluster)})

	logger.Info("Updating ConfigMap pod names", log.Ctx{"ConfigMap.Namespace": aeroCluster.Namespace, "ConfigMap.Name": name})

	confMap := &corev1.ConfigMap{}
	err := r.client.Get(context.TODO(), types.NamespacedName{Name: name, Namespace: aeroCluster.Namespace}, confMap)
	if err != nil {
		return err
	}

	podNamesJSON, _ := json.Marshal(podNames)
	confMap.Data[configMaPodListKey] = string(podNamesJSON)

	if err := r.client.Update(context.TODO(), confMap, updateOption); err != nil {
		return fmt.Errorf("Failed to update confMap for pod names: %v", err)
	}
	return nil
}

func (r *ReconcileAerospikeCluster) createHeadlessSvc(aeroCluster *aerospikev1alpha1.AerospikeCluster) error {
	logger := pkglog.New(log.Ctx{"AerospikeCluster": utils.ClusterNamespacedName(aeroCluster)})

	logger.Info("Create headless service for statefulSet")

	ls := utils.LabelsForAerospikeCluster(aeroCluster.Name)

	service := &corev1.Service{}
	err := r.client.Get(context.TODO(), types.NamespacedName{Name: aeroCluster.Name, Namespace: aeroCluster.Namespace}, service)
	if err != nil {
		if errors.IsNotFound(err) {
			service = &corev1.Service{
				ObjectMeta: metav1.ObjectMeta{
					// Headless service has same name as AerospikeCluster
					Name:      getHeadLessSvcName(aeroCluster),
					Namespace: aeroCluster.Namespace,
					// deprecation in 1.10, supported until at least 1.13,  breaks peer-finder/kube-dns if not used
					Annotations: map[string]string{
						"service.alpha.kubernetes.io/tolerate-unready-endpoints": "true",
					},
					Labels: ls,
				},
				Spec: corev1.ServiceSpec{
					// deprecates service.alpha.kubernetes.io/tolerate-unready-endpoints as of 1.10? see: kubernetes/kubernetes#49239 Fixed in 1.11 as of #63742
					PublishNotReadyAddresses: true,
					ClusterIP:                "None",
					Selector:                 ls,
					Ports: []corev1.ServicePort{
						{
							Port: 3000,
							Name: "info",
						},
					},
				},
			}
			// Set AerospikeCluster instance as the owner and controller
			controllerutil.SetControllerReference(aeroCluster, service, r.scheme)

			if err := r.client.Create(context.TODO(), service, createOption); err != nil {
				return fmt.Errorf("Failed to create headless service for statefulset: %v", err)
			}
			logger.Info("Created new headless service")

			return nil
		}
		return err
	}
	logger.Info("Service already exist for statefulSet. Using existing service", log.Ctx{"name": utils.NamespacedName(service.Namespace, service.Name)})
	return nil
}

func (r *ReconcileAerospikeCluster) createServiceForPod(aeroCluster *aerospikev1alpha1.AerospikeCluster, pName, pNamespace string) error {
	service := &corev1.Service{}
	if err := r.client.Get(context.TODO(), types.NamespacedName{Name: pName, Namespace: pNamespace}, service); err == nil {
		return nil
	}

	// NodePort will be allocated automatically
	service = &corev1.Service{
		ObjectMeta: metav1.ObjectMeta{
			Name:      pName,
			Namespace: pNamespace,
		},
		Spec: corev1.ServiceSpec{
			Type: corev1.ServiceTypeNodePort,
			Selector: map[string]string{
				"statefulset.kubernetes.io/pod-name": pName,
			},
			Ports: []corev1.ServicePort{
				{
					Name: "info",
					Port: utils.ServicePort,
				},
			},
			ExternalTrafficPolicy: "Local",
		},
	}
	if name := getServiceTLSName(aeroCluster); name != "" {
		service.Spec.Ports = append(service.Spec.Ports, corev1.ServicePort{
			Name: "tls",
			Port: utils.ServiceTLSPort,
		})
	}
	// Set AerospikeCluster instance as the owner and controller.
	// It is created before Pod, so Pod cannot be the owner
	controllerutil.SetControllerReference(aeroCluster, service, r.scheme)

	if err := r.client.Create(context.TODO(), service, createOption); err != nil {
		return fmt.Errorf("Failed to create new service for pod %s: %v", pName, err)
	}
	return nil
}

func (r *ReconcileAerospikeCluster) deleteServiceForPod(pName, pNamespace string) error {
	service := &corev1.Service{}

	if err := r.client.Get(context.TODO(), types.NamespacedName{Name: pName, Namespace: pNamespace}, service); err != nil {
		return fmt.Errorf("Failed to get service for pod %s: %v", pName, err)
	}
	if err := r.client.Delete(context.TODO(), service); err != nil {
		return fmt.Errorf("Failed to delete service for pod %s: %v", pName, err)
	}
	return nil
}

func (r *ReconcileAerospikeCluster) getClusterPVCList(aeroCluster *aerospikev1alpha1.AerospikeCluster) ([]corev1.PersistentVolumeClaim, error) {
	// List the pvc for this aeroCluster's statefulset
	pvcList := &corev1.PersistentVolumeClaimList{}
	labelSelector := labels.SelectorFromSet(utils.LabelsForAerospikeCluster(aeroCluster.Name))
	listOps := &client.ListOptions{Namespace: aeroCluster.Namespace, LabelSelector: labelSelector}

	if err := r.client.List(context.TODO(), pvcList, listOps); err != nil {
		return nil, err
	}
	return pvcList.Items, nil
}

func (r *ReconcileAerospikeCluster) getRackPVCList(aeroCluster *aerospikev1alpha1.AerospikeCluster, rackID int) ([]corev1.PersistentVolumeClaim, error) {
	// List the pvc for this aeroCluster's statefulset
	pvcList := &corev1.PersistentVolumeClaimList{}
	labelSelector := labels.SelectorFromSet(utils.LabelsForAerospikeClusterRack(aeroCluster.Name, rackID))
	listOps := &client.ListOptions{Namespace: aeroCluster.Namespace, LabelSelector: labelSelector}

	if err := r.client.List(context.TODO(), pvcList, listOps); err != nil {
		return nil, err
	}
	return pvcList.Items, nil
}

func (r *ReconcileAerospikeCluster) getPodsPVCList(aeroCluster *aerospikev1alpha1.AerospikeCluster, podNames []string, rackID int) ([]corev1.PersistentVolumeClaim, error) {
	pvcListItems, err := r.getRackPVCList(aeroCluster, rackID)
	if err != nil {
		return nil, err
	}
	// https://github.com/kubernetes/kubernetes/issues/72196
	// No regex support in field-selector
	// Can not get pvc having matching podName. Need to check more.
	var newPVCItems []corev1.PersistentVolumeClaim
	for _, pvc := range pvcListItems {
		for _, podName := range podNames {
			// Get PVC belonging to pod only
			if strings.HasSuffix(pvc.Name, podName) {
				newPVCItems = append(newPVCItems, pvc)
			}
		}
	}
	return newPVCItems, nil
}

func (r *ReconcileAerospikeCluster) getRackPodList(aeroCluster *aerospikev1alpha1.AerospikeCluster, rackID int) (*corev1.PodList, error) {
	// List the pods for this aeroCluster's statefulset
	podList := &corev1.PodList{}
	labelSelector := labels.SelectorFromSet(utils.LabelsForAerospikeClusterRack(aeroCluster.Name, rackID))
	listOps := &client.ListOptions{Namespace: aeroCluster.Namespace, LabelSelector: labelSelector}
	// TODO: Should we add check to get only non-terminating pod? What if it is rolling restart

	if err := r.client.List(context.TODO(), podList, listOps); err != nil {
		return nil, err
	}
	return podList, nil
}

func (r *ReconcileAerospikeCluster) getOrderedRackPodList(aeroCluster *aerospikev1alpha1.AerospikeCluster, rackID int) ([]corev1.Pod, error) {
	podList, err := r.getRackPodList(aeroCluster, rackID)
	if err != nil {
		return nil, err
	}
	sortedList := make([]corev1.Pod, len(podList.Items))
	for _, p := range podList.Items {
		indexStr := strings.Split(p.Name, "-")
		// Index is last, [1] can be rackID
		indexInt, _ := strconv.Atoi(indexStr[len(indexStr)-1])
		sortedList[(len(podList.Items)-1)-indexInt] = p
	}
	return sortedList, nil
}

func (r *ReconcileAerospikeCluster) getClusterPodList(aeroCluster *aerospikev1alpha1.AerospikeCluster) (*corev1.PodList, error) {
	// List the pods for this aeroCluster's statefulset
	podList := &corev1.PodList{}
	labelSelector := labels.SelectorFromSet(utils.LabelsForAerospikeCluster(aeroCluster.Name))
	listOps := &client.ListOptions{Namespace: aeroCluster.Namespace, LabelSelector: labelSelector}

	// TODO: Should we add check to get only non-terminating pod? What if it is rolling restart
	if err := r.client.List(context.TODO(), podList, listOps); err != nil {
		return nil, err
	}
	return podList, nil
}

func (r *ReconcileAerospikeCluster) getOrderedClusterPodList(aeroCluster *aerospikev1alpha1.AerospikeCluster) ([]corev1.Pod, error) {
	podList, err := r.getClusterPodList(aeroCluster)
	if err != nil {
		return nil, err
	}
	sortedList := make([]corev1.Pod, len(podList.Items))
	for _, p := range podList.Items {
		indexStr := strings.Split(p.Name, "-")
		indexInt, _ := strconv.Atoi(indexStr[1])
		sortedList[(len(podList.Items)-1)-indexInt] = p
	}
	return sortedList, nil
}

func (r *ReconcileAerospikeCluster) getClusterStatefulSets(aeroCluster *aerospikev1alpha1.AerospikeCluster) (*appsv1.StatefulSetList, error) {
	// List the pods for this aeroCluster's statefulset
	statefulSetList := &appsv1.StatefulSetList{}
	labelSelector := labels.SelectorFromSet(utils.LabelsForAerospikeCluster(aeroCluster.Name))
	listOps := &client.ListOptions{Namespace: aeroCluster.Namespace, LabelSelector: labelSelector}

	if err := r.client.List(context.TODO(), statefulSetList, listOps); err != nil {
		return nil, err
	}
	return statefulSetList, nil
}

func (r *ReconcileAerospikeCluster) getClusterServerPool(aeroCluster *aerospikev1alpha1.AerospikeCluster) *x509.CertPool {
	logger := pkglog.New(log.Ctx{"AerospikeCluster": utils.ClusterNamespacedName(aeroCluster)})

	// Try to load system CA certs, otherwise just make an empty pool
	serverPool, err := x509.SystemCertPool()
	if err != nil {
		logger.Warn("Failed to add system certificates to the pool", log.Ctx{"err": err})
		serverPool = x509.NewCertPool()
	}

	// get the tls info from secret
	found := &v1.Secret{}
	err = r.client.Get(context.TODO(), types.NamespacedName{Name: aeroCluster.Spec.AerospikeConfigSecret.SecretName, Namespace: aeroCluster.Namespace}, found)
	if err != nil {
		logger.Warn("Failed to get secret certificates to the pool, returning empty certPool", log.Ctx{"err": err})
		return serverPool
	}
	tlsName := getServiceTLSName(aeroCluster)
	if tlsName == "" {
		logger.Warn("Failed to get tlsName from aerospikeConfig, returning empty certPool", log.Ctx{"err": err})
		return serverPool
	}
	// get ca-file and use as cacert
	tlsConfList := aeroCluster.Spec.AerospikeConfig["network"].(map[string]interface{})["tls"].([]interface{})
	for _, tlsConfInt := range tlsConfList {
		tlsConf := tlsConfInt.(map[string]interface{})
		if tlsConf["name"].(string) == tlsName {
			if cafile, ok := tlsConf["ca-file"]; ok {
				logger.Debug("Adding cert in tls serverpool", log.Ctx{"tlsConf": tlsConf})
				caFileName := filepath.Base(cafile.(string))
				serverPool.AppendCertsFromPEM(found.Data[caFileName])
			}
		}
	}
	return serverPool
}

func (r *ReconcileAerospikeCluster) getClientCertificate(aeroCluster *aerospikev1alpha1.AerospikeCluster) (*tls.Certificate, error) {
	logger := pkglog.New(log.Ctx{"AerospikeCluster": utils.ClusterNamespacedName(aeroCluster)})

	// get the tls info from secret
	found := &v1.Secret{}
	err := r.client.Get(context.TODO(), types.NamespacedName{Name: aeroCluster.Spec.AerospikeConfigSecret.SecretName, Namespace: aeroCluster.Namespace}, found)
	if err != nil {
		logger.Warn("Failed to get secret certificates to the pool", log.Ctx{"err": err})
		return nil, err
	}

	tlsName := getServiceTLSName(aeroCluster)
	if tlsName == "" {
		logger.Warn("Failed to get tlsName from aerospikeConfig", log.Ctx{"err": err})
		return nil, err
	}
	// get ca-file and use as cacert
	tlsConfList := aeroCluster.Spec.AerospikeConfig["network"].(map[string]interface{})["tls"].([]interface{})
	for _, tlsConfInt := range tlsConfList {
		tlsConf := tlsConfInt.(map[string]interface{})
		if tlsConf["name"].(string) == tlsName {
			certFileName := filepath.Base(tlsConf["cert-file"].(string))
			keyFileName := filepath.Base(tlsConf["key-file"].(string))

			cert, err := tls.X509KeyPair(found.Data[certFileName], found.Data[keyFileName])
			if err != nil {
				return nil, fmt.Errorf("failed to load X509 key pair for cluster: %v", err)
			}
			return &cert, nil
		}
	}
	return nil, fmt.Errorf("Failed to get tls config for creating client certificate")
}

func (r *ReconcileAerospikeCluster) isAeroClusterUpgradeNeeded(aeroCluster *aerospikev1alpha1.AerospikeCluster, rackID int) (bool, error) {
	logger := pkglog.New(log.Ctx{"AerospikeCluster": utils.ClusterNamespacedName(aeroCluster)})

	desiredImage := aeroCluster.Spec.Build
	podList, err := r.getRackPodList(aeroCluster, rackID)
	if err != nil {
		return true, fmt.Errorf("Failed to list pods: %v", err)
	}
	for _, p := range podList.Items {
		for _, ps := range p.Status.ContainerStatuses {
			actualImage := ps.Image
			if !utils.IsImageEqual(actualImage, desiredImage) {
				logger.Info("Pod image validation failed. Need upgrade/downgrade", log.Ctx{"currentImage": ps.Image, "desiredImage": desiredImage, "podName": p.Name})
				return true, nil
			}
		}
	}
	return false, nil
}

func (r *ReconcileAerospikeCluster) isAnyPodInFailedState(aeroCluster *aerospikev1alpha1.AerospikeCluster, podList []corev1.Pod) bool {
	logger := pkglog.New(log.Ctx{"AerospikeCluster": utils.ClusterNamespacedName(aeroCluster)})

	for _, p := range podList {
		for _, ps := range p.Status.ContainerStatuses {
			if err := utils.CheckPodFailed(&p); err != nil {
				logger.Info("AerospikeCluster Pod is in failed state", log.Ctx{"currentImage": ps.Image, "podName": p.Name, "err": err})
				return true
			}
		}
	}
	return false
}

// FromSecretPasswordProvider provides user password from the secret provided in AerospikeUserSpec.
type FromSecretPasswordProvider struct {
	// Client to read secrets.
	client *client.Client

	// The secret namespace.
	namespace string
}

// Get returns the password for the username using userSpec.
func (pp FromSecretPasswordProvider) Get(username string, userSpec *aerospikev1alpha1.AerospikeUserSpec) (string, error) {
	secret := &corev1.Secret{}
	secretName := userSpec.SecretName
	// Assuming secret is in same namespace
	err := (*pp.client).Get(context.TODO(), types.NamespacedName{Name: secretName, Namespace: pp.namespace}, secret)
	if err != nil {
		return "", fmt.Errorf("Failed to get secret %s: %v", secretName, err)
	}

	passbyte, ok := secret.Data["password"]
	if !ok {
		return "", fmt.Errorf("Failed to get password from secret. Please check your secret %s", secretName)
	}
	return string(passbyte), nil
}

func (r *ReconcileAerospikeCluster) getPasswordProvider(aeroCluster *aerospikev1alpha1.AerospikeCluster) FromSecretPasswordProvider {
	return FromSecretPasswordProvider{client: &r.client, namespace: aeroCluster.Namespace}
}

func (r *ReconcileAerospikeCluster) getClientPolicy(aeroCluster *aerospikev1alpha1.AerospikeCluster) *as.ClientPolicy {
	logger := pkglog.New(log.Ctx{"AerospikeCluster": utils.ClusterNamespacedName(aeroCluster)})

	policy := as.NewClientPolicy()

	policy.SeedOnlyCluster = true

	// cluster name
	policy.ClusterName = aeroCluster.Name

	// tls config
	if tlsName := getServiceTLSName(aeroCluster); tlsName != "" {
		logger.Debug("Set tls config in aeospike client policy")
		tlsConf := tls.Config{
			RootCAs:                  r.getClusterServerPool(aeroCluster),
			Certificates:             []tls.Certificate{},
			PreferServerCipherSuites: true,
			// used only in testing
			// InsecureSkipVerify: true,
		}

		cert, err := r.getClientCertificate(aeroCluster)
		if err != nil {
			logger.Error("Failed to get client certificate. Using basic clientPolicy", log.Ctx{"err": err})
			return policy
		}
		tlsConf.Certificates = append(tlsConf.Certificates, *cert)

		tlsConf.BuildNameToCertificate()
		policy.TlsConfig = &tlsConf
	}

	user, pass, err := accessControl.AerospikeAdminCredentials(&aeroCluster.Spec, &aeroCluster.Status.AerospikeClusterSpec, r.getPasswordProvider(aeroCluster))
	if err != nil {
		logger.Error("Failed to get cluster auth info", log.Ctx{"err": err})
	}

	policy.User = user
	policy.Password = pass
	return policy
}

// Called only when new cluster is created
func updateStatefulSetStorage(aeroCluster *aerospikev1alpha1.AerospikeCluster, st *appsv1.StatefulSet, rackState RackState) error {
	logger := pkglog.New(log.Ctx{"AerospikeCluster": utils.ClusterNamespacedName(aeroCluster)})
	storage := rackState.Rack.Storage
	// TODO: Add validation. device, file, both should not exist in same storage class
	for _, volume := range storage.Volumes {
		logger.Info("Add PVC for volume", log.Ctx{"volume": volume})
		var volumeMode corev1.PersistentVolumeMode
		var initContainerVolumePathPrefix string

		pvcName, err := getPVCName(volume.Path)
		if err != nil {
			return fmt.Errorf("Failed to create ripemd hash for pvc name from volume.path %s", volume.Path)
		}

		if volume.VolumeMode == aerospikev1alpha1.AerospikeVolumeModeBlock {
			volumeMode = corev1.PersistentVolumeBlock
			initContainerVolumePathPrefix = "/block-volumes/"

			logger.Info("Add volume device for volume", log.Ctx{"volume": volume})
			volumeDevice := corev1.VolumeDevice{
				Name:       pvcName,
				DevicePath: volume.Path,
			}
			st.Spec.Template.Spec.Containers[0].VolumeDevices = append(st.Spec.Template.Spec.Containers[0].VolumeDevices, volumeDevice)

			initVolumeDevice := corev1.VolumeDevice{
				Name:       pvcName,
				DevicePath: initContainerVolumePathPrefix + volume.Path,
			}
			st.Spec.Template.Spec.InitContainers[0].VolumeDevices = append(st.Spec.Template.Spec.InitContainers[0].VolumeDevices, initVolumeDevice)
		} else {
			volumeMode = corev1.PersistentVolumeFilesystem
			initContainerVolumePathPrefix = "/filesystem-volumes/"

			logger.Info("Add volume mount for volume", log.Ctx{"volume": volume})
			volumeMount := corev1.VolumeMount{
				Name:      pvcName,
				MountPath: volume.Path,
			}
			st.Spec.Template.Spec.Containers[0].VolumeMounts = append(st.Spec.Template.Spec.Containers[0].VolumeMounts, volumeMount)

			initVolumeMount := corev1.VolumeMount{
				Name:      pvcName,
				MountPath: initContainerVolumePathPrefix + volume.Path,
			}
			st.Spec.Template.Spec.InitContainers[0].VolumeMounts = append(st.Spec.Template.Spec.InitContainers[0].VolumeMounts, initVolumeMount)
		}

		pvc := corev1.PersistentVolumeClaim{
			ObjectMeta: metav1.ObjectMeta{
				Name:      pvcName,
				Namespace: aeroCluster.Namespace,
				// Use this path annotation while matching pvc with storage volume
				Annotations: map[string]string{
					storagePathAnnotationKey: volume.Path,
				},
			},
			Spec: corev1.PersistentVolumeClaimSpec{
				VolumeMode:  &volumeMode,
				AccessModes: []corev1.PersistentVolumeAccessMode{corev1.ReadWriteOnce},
				Resources: corev1.ResourceRequirements{
					Requests: corev1.ResourceList{
						corev1.ResourceStorage: resource.MustParse(fmt.Sprintf("%dGi", volume.SizeInGB)),
					},
				},
				StorageClassName: &volume.StorageClass,
			},
		}
		st.Spec.VolumeClaimTemplates = append(st.Spec.VolumeClaimTemplates, pvc)
	}
	return nil
}

func updateStatefulSetAffinity(aeroCluster *aerospikev1alpha1.AerospikeCluster, st *appsv1.StatefulSet, labels map[string]string, rackState RackState) {
	logger := pkglog.New(log.Ctx{"AerospikeCluster": utils.ClusterNamespacedName(aeroCluster)})

	affinity := &corev1.Affinity{}

	// only enable in production, so it can be used in 1 node clusters while debugging (minikube)
	if !aeroCluster.Spec.MultiPodPerHost {
		logger.Info("Adding pod affinity rules for statefulset pod")
		antiAffinity := &corev1.PodAntiAffinity{
			RequiredDuringSchedulingIgnoredDuringExecution: []corev1.PodAffinityTerm{
				{
					LabelSelector: &metav1.LabelSelector{
						MatchLabels: labels,
					},
					TopologyKey: "kubernetes.io/hostname",
				},
			},
		}
		affinity.PodAntiAffinity = antiAffinity
	}

	var matchExpressions []corev1.NodeSelectorRequirement

	if rackState.Rack.Zone != "" {
		matchExpressions = append(matchExpressions, corev1.NodeSelectorRequirement{
			Key:      "failure-domain.beta.kubernetes.io/zone",
			Operator: corev1.NodeSelectorOpIn,
			Values:   []string{rackState.Rack.Zone},
		})
	}
	if rackState.Rack.Region != "" {
		matchExpressions = append(matchExpressions, corev1.NodeSelectorRequirement{
			Key:      "failure-domain.beta.kubernetes.io/region",
			Operator: corev1.NodeSelectorOpIn,
			Values:   []string{rackState.Rack.Region},
		})
	}
	if rackState.Rack.RackLabel != "" {
		matchExpressions = append(matchExpressions, corev1.NodeSelectorRequirement{
			Key:      "aerospike.com/rack-label",
			Operator: corev1.NodeSelectorOpIn,
			Values:   []string{rackState.Rack.RackLabel},
		})
	}

	if rackState.Rack.NodeName != "" {
		matchExpressions = append(matchExpressions, corev1.NodeSelectorRequirement{
			Key:      "kubernetes.io/hostname",
			Operator: corev1.NodeSelectorOpIn,
			Values:   []string{rackState.Rack.NodeName},
		})
	}

	if len(matchExpressions) != 0 {
		nodeAffinity := &corev1.NodeAffinity{
			RequiredDuringSchedulingIgnoredDuringExecution: &corev1.NodeSelector{
				NodeSelectorTerms: []corev1.NodeSelectorTerm{
					{
						MatchExpressions: matchExpressions,
					},
				},
			},
		}
		affinity.NodeAffinity = nodeAffinity
	}

	st.Spec.Template.Spec.Affinity = affinity
}

// Called while creating new cluster and also during rolling restart
func updateStatefulSetSecretInfo(aeroCluster *aerospikev1alpha1.AerospikeCluster, st *appsv1.StatefulSet) {
	logger := pkglog.New(log.Ctx{"AerospikeCluster": utils.ClusterNamespacedName(aeroCluster)})
	if aeroCluster.Spec.AerospikeConfigSecret.SecretName != "" {
		const secretVolumeName = "secretinfo"
		logger.Info("Add secret volume in statefulset pods")
		var volFound bool
		for _, vol := range st.Spec.Template.Spec.Volumes {
			if vol.Name == secretVolumeName {
				vol.VolumeSource.Secret.SecretName = aeroCluster.Spec.AerospikeConfigSecret.SecretName
				volFound = true
				break
			}
		}
		if !volFound {
			secretVolume := corev1.Volume{
				Name: secretVolumeName,
				VolumeSource: corev1.VolumeSource{
					Secret: &corev1.SecretVolumeSource{
						SecretName: aeroCluster.Spec.AerospikeConfigSecret.SecretName,
					},
				},
			}
			st.Spec.Template.Spec.Volumes = append(st.Spec.Template.Spec.Volumes, secretVolume)
		}

		var volmFound bool
		for _, vol := range st.Spec.Template.Spec.Containers[0].VolumeMounts {
			if vol.Name == secretVolumeName {
				volmFound = true
				break
			}
		}
		if !volmFound {
			secretVolumeMount := corev1.VolumeMount{
				Name:      secretVolumeName,
				MountPath: aeroCluster.Spec.AerospikeConfigSecret.MountPath,
			}
			st.Spec.Template.Spec.Containers[0].VolumeMounts = append(st.Spec.Template.Spec.Containers[0].VolumeMounts, secretVolumeMount)
		}
	}
}

func updateStatefulSetAerospikeServerContainerResources(aeroCluster *aerospikev1alpha1.AerospikeCluster, st *appsv1.StatefulSet) {
	st.Spec.Template.Spec.Containers[0].Resources = *aeroCluster.Spec.Resources
	// st.Spec.Template.Spec.Containers[0].Resources = corev1.ResourceRequirements{
	// 	Requests: corev1.ResourceList{
	// 		corev1.ResourceCPU:    computeCPURequest(aeroCluster),
	// 		corev1.ResourceMemory: computeMemoryRequest(aeroCluster),
	// 	},
	// 	Limits: computeResourceLimits(aeroCluster),
	// }
}

func getAeroClusterContainerPort(multiPodPerHost bool) []corev1.ContainerPort {
	var ports []corev1.ContainerPort
	if multiPodPerHost {
		// Create ports without hostPort setting
		ports = []corev1.ContainerPort{
			{
				Name:          utils.ServicePortName,
				ContainerPort: utils.ServicePort,
			},
			{
				Name:          utils.ServiceTLSPortName,
				ContainerPort: utils.ServiceTLSPort,
			},
			{
				Name:          utils.HeartbeatPortName,
				ContainerPort: utils.HeartbeatPort,
			},
			{
				Name:          utils.HeartbeatTLSPortName,
				ContainerPort: utils.HeartbeatTLSPort,
			},
			{
				Name:          utils.FabricPortName,
				ContainerPort: utils.FabricPort,
			},
			{
				Name:          utils.FabricTLSPortName,
				ContainerPort: utils.FabricPort,
			},
			{
				Name:          utils.InfoPortName,
				ContainerPort: utils.InfoPort,
			},
		}
	} else {
		// Single pod per host. Enable hostPort setting
		// The hostPort setting applies to the Kubernetes containers.
		// The container port will be exposed to the external network at <hostIP>:<hostPort>,
		// where the hostIP is the IP address of the Kubernetes node where
		// the container is running and the hostPort is the port requested by the user
		ports = []corev1.ContainerPort{
			{
				Name:          utils.ServicePortName,
				ContainerPort: utils.ServicePort,
				HostPort:      utils.ServicePort,
			},
			{
				Name:          utils.ServiceTLSPortName,
				ContainerPort: utils.ServiceTLSPort,
				HostPort:      utils.ServiceTLSPort,
			},
			{
				Name:          utils.HeartbeatPortName,
				ContainerPort: utils.HeartbeatPort,
			},
			{
				Name:          utils.HeartbeatTLSPortName,
				ContainerPort: utils.HeartbeatTLSPort,
			},
			{
				Name:          utils.FabricPortName,
				ContainerPort: utils.FabricPort,
			},
			{
				Name:          utils.FabricTLSPortName,
				ContainerPort: utils.FabricPort,
			},
			{
				Name:          utils.InfoPortName,
				ContainerPort: utils.InfoPort,
				HostPort:      utils.InfoPort,
			},
		}
	}
	return ports
}

func newEnvVar(name, fieldPath string) corev1.EnvVar {
	return corev1.EnvVar{
		Name: name,
		ValueFrom: &corev1.EnvVarSource{
			FieldRef: &corev1.ObjectFieldSelector{
				FieldPath: fieldPath,
			},
		},
	}
}

func isClusterResourceUpdated(aeroCluster *aerospikev1alpha1.AerospikeCluster) bool {

	// TODO: What should be the convention, should we allow removing these things once added in spec?
	// Should removing be the no op or change the cluster also for these changes? Check for the other also, like auth, secret
	if (aeroCluster.Spec.Resources == nil && aeroCluster.Status.Resources != nil) ||
		(aeroCluster.Spec.Resources != nil && aeroCluster.Status.Resources == nil) ||
		!isResourceListEqual(aeroCluster.Spec.Resources.Requests, aeroCluster.Status.Resources.Requests) ||
		!isResourceListEqual(aeroCluster.Spec.Resources.Limits, aeroCluster.Status.Resources.Limits) {

		return true
	}

	return false
}

func isResourceListEqual(res1, res2 corev1.ResourceList) bool {
	if len(res1) != len(res2) {
		return false
	}
	for k := range res1 {
		if v2, ok := res2[k]; !ok || !res1[k].Equal(v2) {
			return false
		}
	}
	return true
}

func getStatefulSetPodName(statefulSetName string, index int32) string {
	return fmt.Sprintf("%s-%d", statefulSetName, index)
}

func getStatefulSetPodOrdinal(podName string) (*int32, error) {
	parts := strings.Split(podName, "-")
	ordinalStr := parts[len(parts)-1]
	ordinal, err := strconv.Atoi(ordinalStr)
	if err != nil {
		return nil, err
	}
	result := int32(ordinal)
	return &result, nil
}

func truncateString(str string, num int) string {
	if len(str) > num {
		return str[0:num]
	}
	return str
}

func getPVCName(path string) (string, error) {
	path = strings.Trim(path, "/")

	hashPath, err := getHashForPVCPath(path)
	if err != nil {
		return "", err
	}

	reg, err := regexp.Compile("[^-a-z0-9]+")
	if err != nil {
		return "", err
	}
<<<<<<< HEAD
=======

>>>>>>> daa5fc10
	newPath := reg.ReplaceAllString(path, "-")
	return truncateString(hashPath, 30) + "-" + truncateString(newPath, 20), nil
}

func getHeadLessSvcName(aeroCluster *aerospikev1alpha1.AerospikeCluster) string {
	return aeroCluster.Name
}

func getNamespacedNameForCluster(aeroCluster *aerospikev1alpha1.AerospikeCluster) types.NamespacedName {
	return types.NamespacedName{
		Name:      aeroCluster.Name,
		Namespace: aeroCluster.Namespace,
	}
}

func getNamespacedNameForStatefulSet(aeroCluster *aerospikev1alpha1.AerospikeCluster, rackID int) types.NamespacedName {
	return types.NamespacedName{
		Name:      aeroCluster.Name + "-" + strconv.Itoa(rackID),
		Namespace: aeroCluster.Namespace,
	}
}

func getNamespacedNameForConfigMap(aeroCluster *aerospikev1alpha1.AerospikeCluster, rackID int) types.NamespacedName {
	return types.NamespacedName{
		Name:      aeroCluster.Name + "-" + strconv.Itoa(rackID),
		Namespace: aeroCluster.Namespace,
	}
}

func splitRacks(nodes, racks int) []int {
	nodesPerRack, extraNodes := nodes/racks, nodes%racks

	// Distributing nodes in given racks
	var topology []int

	for rackIdx := 0; rackIdx < racks; rackIdx++ {
		nodesForThisRack := nodesPerRack
		if rackIdx < extraNodes {
			nodesForThisRack++
		}
		topology = append(topology, nodesForThisRack)
	}

	return topology
}

func getNewRackStateList(aeroCluster *aerospikev1alpha1.AerospikeCluster) []RackState {
	topology := splitRacks(int(aeroCluster.Spec.Size), len(aeroCluster.Spec.RackConfig.Racks))
	var rackStateList []RackState
	for idx, rack := range aeroCluster.Spec.RackConfig.Racks {
		rackStateList = append(rackStateList, RackState{
			Rack: rack,
			Size: topology[idx],
		})
	}
	return rackStateList
}

func getOldRackList(aeroCluster *aerospikev1alpha1.AerospikeCluster) []aerospikev1alpha1.Rack {
	var rackList []aerospikev1alpha1.Rack
	for _, rack := range aeroCluster.Status.RackConfig.Racks {
		rackList = append(rackList, rack)
	}
	return rackList
}

func getHashForPVCPath(path string) (string, error) {
	var digest []byte
	hash := ripemd160.New()
	hash.Reset()
	if _, err := hash.Write([]byte(path)); err != nil {
		return "", err
	}
	res := hash.Sum(digest)
	return hex.EncodeToString(res), nil
}<|MERGE_RESOLUTION|>--- conflicted
+++ resolved
@@ -1143,10 +1143,6 @@
 	if err != nil {
 		return "", err
 	}
-<<<<<<< HEAD
-=======
-
->>>>>>> daa5fc10
 	newPath := reg.ReplaceAllString(path, "-")
 	return truncateString(hashPath, 30) + "-" + truncateString(newPath, 20), nil
 }
